--- conflicted
+++ resolved
@@ -63,10 +63,6 @@
 		if err := txn.Run(fromGet, toGet); err != nil {
 			return err
 		}
-<<<<<<< HEAD
-
-=======
->>>>>>> cd7d62f0
 		// Read from value.
 		var fromValue int64
 		if fromResp.Value != nil && fromResp.Value.Bytes != nil {
@@ -80,18 +76,7 @@
 		if fromValue < amount {
 			return nil
 		}
-<<<<<<< HEAD
 		// Read to value.
-=======
-
-		// Read to value.
-		call = client.Get(proto.Key(to))
-		gr = call.Reply.(*proto.GetResponse)
-		if err := txn.Run(call); err != nil {
-			return err
-		}
-
->>>>>>> cd7d62f0
 		var toValue int64
 		if toResp.Value != nil && toResp.Value.Bytes != nil {
 			readValue, err := strconv.ParseInt(string(toResp.Value.Bytes), 10, 64)
