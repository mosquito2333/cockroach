--- conflicted
+++ resolved
@@ -359,18 +359,11 @@
 	s, db, _ := serverutils.StartServer(t, base.TestServerArgs{})
 	defer s.Stopper().Stop(context.TODO())
 
-<<<<<<< HEAD
 	r := sqlutils.MakeSQLRunner(db)
 	r.Exec(t, "CREATE DATABASE test")
 	r.Exec(t, "CREATE TABLE test.a (a INT PRIMARY KEY, b INT)")
 	r.Exec(t, "INSERT INTO test.a VALUES (1,1), (2,2)")
 	r.Exec(t, "SHOW KV TRACE FOR SELECT COUNT(*) FROM test.a")
-=======
-	r := sqlutils.MakeSQLRunner(t, db)
-	r.Exec("CREATE DATABASE test")
-	r.Exec("CREATE TABLE test.a (a INT PRIMARY KEY, b INT)")
-	r.Exec("INSERT INTO test.a VALUES (1,1), (2,2)")
-	r.Exec("SHOW KV TRACE FOR SELECT COUNT(*) FROM test.a")
 }
 
 // Test that spans are collected from RPC that returned (structured) errors, in
@@ -427,5 +420,4 @@
 	if !rows.Next() {
 		t.Fatal("no redirect message from n1 found")
 	}
->>>>>>> 2195165c
 }